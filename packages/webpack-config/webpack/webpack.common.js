--- conflicted
+++ resolved
@@ -209,19 +209,6 @@
     );
   }
 
-<<<<<<< HEAD
-  // Generate the `manifest.json`
-  middlewarePlugins.push(
-    new WebpackPWAManifestPlugin(config, {
-      ...env,
-      publicPath,
-      noResources: !!env.development && !env.pwa,
-      filename: locations.production.manifest,
-    })
-  );
-
-=======
->>>>>>> 9ff9de12
   /**
    * report: {
    *   verbose: false,

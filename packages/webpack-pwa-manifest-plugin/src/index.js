--- conflicted
+++ resolved
@@ -66,13 +66,6 @@
       short_name: web.shortName,
       start_url: web.startUrl,
       theme_color: web.themeColor,
-<<<<<<< HEAD
-      ios: {
-        'apple-mobile-web-app-title': web.shortName,
-        'apple-mobile-web-app-status-bar-style': web.barStyle,
-      },
-=======
->>>>>>> 9ff9de12
       crossorigin: web.crossorigin,
     };
     if (!noResources) {
